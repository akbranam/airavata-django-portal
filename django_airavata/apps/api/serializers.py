import copy
import datetime
import json
import logging
import re
from urllib.parse import quote, urlencode

import requests
from airavata.model.appcatalog.appdeployment.ttypes import (
    ApplicationDeploymentDescription,
    ApplicationModule,
    CommandObject,
    SetEnvPaths
)
from airavata.model.appcatalog.appinterface.ttypes import (
    ApplicationInterfaceDescription
)
from airavata.model.appcatalog.computeresource.ttypes import (
    BatchQueue,
    ComputeResourceDescription
)
from airavata.model.appcatalog.gatewayprofile.ttypes import (
    GatewayResourceProfile,
    StoragePreference
)
from airavata.model.appcatalog.groupresourceprofile.ttypes import (
    ComputeResourceReservation,
    GroupComputeResourcePreference,
    GroupResourceProfile
)
from airavata.model.appcatalog.parser.ttypes import Parser
from airavata.model.appcatalog.storageresource.ttypes import (
    StorageResourceDescription
)
from airavata.model.application.io.ttypes import (
    InputDataObjectType,
    OutputDataObjectType
)
from airavata.model.credential.store.ttypes import (
    CredentialSummary,
    SummaryType
)
from airavata.model.data.replica.ttypes import (
    DataProductModel,
    DataReplicaLocationModel
)
from airavata.model.experiment.ttypes import (
    ExperimentModel,
    ExperimentStatistics,
    ExperimentSummaryModel
)
from airavata.model.group.ttypes import GroupModel, ResourcePermissionType
from airavata.model.job.ttypes import JobModel
from airavata.model.status.ttypes import ExperimentStatus
from airavata.model.user.ttypes import UserProfile
from airavata.model.workspace.ttypes import (
    Notification,
    NotificationPriority,
    Project
)
from airavata_django_portal_sdk import user_storage
from django.conf import settings
from django.urls import reverse
from rest_framework import serializers

from . import models, thrift_utils

log = logging.getLogger(__name__)


class FullyEncodedHyperlinkedIdentityField(
        serializers.HyperlinkedIdentityField):
    def get_url(self, obj, view_name, request, format):
        if hasattr(obj, self.lookup_field):
            lookup_value = getattr(obj, self.lookup_field)
        else:
            lookup_value = obj.get(self.lookup_field)
        try:
            encoded_lookup_value = quote(lookup_value, safe="")
        except Exception:
            log.warning(
                "Failed to encode lookup_value [{}] for lookup_field "
                "[{}] of object [{}]".format(
                    lookup_value, self.lookup_field, obj))
            raise
        # Bit of a hack. Django's URL reversing does URL encoding but it
        # doesn't encode all characters including some like '/' that are used
        # in URL mappings.
        kwargs = {self.lookup_url_kwarg: "__PLACEHOLDER__"}
        url = self.reverse(view_name, kwargs=kwargs,
                           request=request, format=format)
        return url.replace("__PLACEHOLDER__", encoded_lookup_value)


class UTCPosixTimestampDateTimeField(serializers.DateTimeField):

    def __init__(self, *args, **kwargs):
        super().__init__(*args, **kwargs)
        self.default = self.current_time_ms
        self.initial = self.initial_value
        self.required = False

    def to_representation(self, obj):
        # Create datetime instance from milliseconds that is aware of timezon
        dt = datetime.datetime.fromtimestamp(obj / 1000, datetime.timezone.utc)
        return super().to_representation(dt)

    def to_internal_value(self, data):
        dt = super().to_internal_value(data)
        return int(dt.timestamp() * 1000)

    def initial_value(self):
        return self.to_representation(self.current_time_ms())

    def current_time_ms(self):
        return int(datetime.datetime.utcnow().timestamp() * 1000)


class StoredJSONField(serializers.JSONField):
    def __init__(self, *args, **kwargs):
        super().__init__(*args, **kwargs)

    def to_representation(self, value):
        try:
            if value:
                return json.loads(value)
            else:
                return value
        except Exception:
            return value

    def to_internal_value(self, data):
        try:
            return json.dumps(data)
        except (TypeError, ValueError):
            self.fail('invalid')


class OrderedListField(serializers.ListField):

    def __init__(self, *args, **kwargs):
        self.order_by = kwargs.pop('order_by', None)
        super().__init__(*args, **kwargs)

    def to_representation(self, instance):
        rep = super().to_representation(instance)
        if rep is not None:
            rep.sort(key=lambda item: item[self.order_by])
        return rep

    def to_internal_value(self, data):
        validated_data = super().to_internal_value(data)
        # Update order field based on order in array
        items = validated_data if validated_data else []
        for i in range(len(items)):
            items[i][self.order_by] = i
        return validated_data


class GroupSerializer(thrift_utils.create_serializer_class(GroupModel)):
    url = FullyEncodedHyperlinkedIdentityField(
        view_name='django_airavata_api:group-detail',
        lookup_field='id',
        lookup_url_kwarg='group_id')
    isAdmin = serializers.SerializerMethodField()
    isOwner = serializers.SerializerMethodField()
    isMember = serializers.SerializerMethodField()
    isGatewayAdminsGroup = serializers.SerializerMethodField()
    isReadOnlyGatewayAdminsGroup = serializers.SerializerMethodField()
    isDefaultGatewayUsersGroup = serializers.SerializerMethodField()

    class Meta:
        required = ('name',)
        read_only = ('ownerId',)

    def create(self, validated_data):
        group = super().create(validated_data)
        group.ownerId = self.context['request'].user.username + \
            "@" + settings.GATEWAY_ID
        return group

    def update(self, instance, validated_data):
        instance.name = validated_data.get('name', instance.name)
        instance.description = validated_data.get(
            'description', instance.description)
        # Calculate added and removed members
        old_members = set(instance.members)
        new_members = set(validated_data.get('members', instance.members))
        removed_members = old_members - new_members
        added_members = new_members - old_members
        instance._removed_members = list(removed_members)
        instance._added_members = list(added_members)
        instance.members = validated_data.get('members', instance.members)
        # Calculate added and removed admins
        old_admins = set(instance.admins)
        new_admins = set(validated_data.get('admins', instance.admins))
        removed_admins = old_admins - new_admins
        added_admins = new_admins - old_admins
        instance._removed_admins = list(removed_admins)
        instance._added_admins = list(added_admins)
        instance.admins = validated_data.get('admins', instance.admins)
        # Add new admins that aren't members to the added_members list
        instance._added_members.extend(list(added_admins - new_members))
        instance.members.extend(list(added_admins - new_members))
        return instance

    def get_isAdmin(self, group):
        request = self.context['request']
        return request.profile_service['group_manager'].hasAdminAccess(
            request.authz_token,
            group.id,
            request.user.username + "@" + settings.GATEWAY_ID)

    def get_isOwner(self, group):
        request = self.context['request']
        return group.ownerId == (request.user.username +
                                 "@" +
                                 settings.GATEWAY_ID)

    def get_isMember(self, group):
        request = self.context['request']
        username = request.user.username + "@" + settings.GATEWAY_ID
        return group.members and username in group.members

    def get_isGatewayAdminsGroup(self, group):
        return group.id == self._gateway_groups()['adminsGroupId']

    def get_isReadOnlyGatewayAdminsGroup(self, group):
        return group.id == self._gateway_groups()['readOnlyAdminsGroupId']

    def get_isDefaultGatewayUsersGroup(self, group):
        return group.id == self._gateway_groups()['defaultGatewayUsersGroupId']

    def _gateway_groups(self):
        request = self.context['request']
        # gateway_groups_middleware sets this session variable
        if 'GATEWAY_GROUPS' in request.session:
            return request.session['GATEWAY_GROUPS']
        else:
            gateway_groups = request.airavata_client.getGatewayGroups(
                request.authz_token)
            return copy.deepcopy(gateway_groups.__dict__)


class ProjectSerializer(
        thrift_utils.create_serializer_class(Project)):
    class Meta:
        required = ('name',)
        read_only = ('owner', 'gatewayId')

    url = FullyEncodedHyperlinkedIdentityField(
        view_name='django_airavata_api:project-detail',
        lookup_field='projectID',
        lookup_url_kwarg='project_id')
    experiments = FullyEncodedHyperlinkedIdentityField(
        view_name='django_airavata_api:project-experiments',
        lookup_field='projectID',
        lookup_url_kwarg='project_id')
    creationTime = UTCPosixTimestampDateTimeField(allow_null=True)
    userHasWriteAccess = serializers.SerializerMethodField()
    isOwner = serializers.SerializerMethodField()

    def create(self, validated_data):
        return Project(**validated_data)

    def update(self, instance, validated_data):
        instance.name = validated_data.get('name', instance.name)
        instance.description = validated_data.get(
            'description', instance.description)
        return instance

    def get_userHasWriteAccess(self, project):
        request = self.context['request']
        return request.airavata_client.userHasAccess(
            request.authz_token, project.projectID,
            ResourcePermissionType.WRITE)

    def get_isOwner(self, project):
        request = self.context['request']
        return project.owner == request.user.username


class ApplicationModuleSerializer(
        thrift_utils.create_serializer_class(ApplicationModule)):
    url = FullyEncodedHyperlinkedIdentityField(
        view_name='django_airavata_api:application-detail',
        lookup_field='appModuleId',
        lookup_url_kwarg='app_module_id')
    applicationInterface = FullyEncodedHyperlinkedIdentityField(
        view_name='django_airavata_api:application-application-interface',
        lookup_field='appModuleId',
        lookup_url_kwarg='app_module_id')
    applicationDeployments = FullyEncodedHyperlinkedIdentityField(
        view_name='django_airavata_api:application-application-deployments',
        lookup_field='appModuleId',
        lookup_url_kwarg='app_module_id')
    userHasWriteAccess = serializers.SerializerMethodField()

    class Meta:
        required = ('appModuleName',)

    def get_userHasWriteAccess(self, appDeployment):
        request = self.context['request']
        return request.is_gateway_admin


class InputDataObjectTypeSerializer(
        thrift_utils.create_serializer_class(InputDataObjectType)):
    metaData = StoredJSONField(required=False, allow_null=True)

    class Meta:
        required = ('name',)


class OutputDataObjectTypeSerializer(
        thrift_utils.create_serializer_class(OutputDataObjectType)):
    metaData = StoredJSONField(required=False, allow_null=True)

    class Meta:
        required = ('name',)


class ApplicationInterfaceDescriptionSerializer(
        thrift_utils.create_serializer_class(ApplicationInterfaceDescription)):
    url = FullyEncodedHyperlinkedIdentityField(
        view_name='django_airavata_api:application-interface-detail',
        lookup_field='applicationInterfaceId',
        lookup_url_kwarg='app_interface_id')
    applicationInputs = OrderedListField(
        order_by='inputOrder',
        child=InputDataObjectTypeSerializer(),
        allow_null=True)
    applicationOutputs = OutputDataObjectTypeSerializer(many=True)
    userHasWriteAccess = serializers.SerializerMethodField()

    def get_userHasWriteAccess(self, appDeployment):
        request = self.context['request']
        return request.is_gateway_admin


class CommandObjectSerializer(
        thrift_utils.create_serializer_class(CommandObject)):
    pass


class SetEnvPathsSerializer(
        thrift_utils.create_serializer_class(SetEnvPaths)):
    pass


class ApplicationDeploymentDescriptionSerializer(
    thrift_utils.create_serializer_class(
        ApplicationDeploymentDescription)):
    url = FullyEncodedHyperlinkedIdentityField(
        view_name='django_airavata_api:application-deployment-detail',
        lookup_field='appDeploymentId',
        lookup_url_kwarg='app_deployment_id')
    # Default values returned in these results have been overridden with app
    # deployment defaults for any that exist
    queues = FullyEncodedHyperlinkedIdentityField(
        view_name='django_airavata_api:application-deployment-queues',
        lookup_field='appDeploymentId',
        lookup_url_kwarg='app_deployment_id')
    userHasWriteAccess = serializers.SerializerMethodField()
    moduleLoadCmds = OrderedListField(
        order_by='commandOrder',
        child=CommandObjectSerializer(),
        allow_null=True)
    preJobCommands = OrderedListField(
        order_by='commandOrder',
        child=CommandObjectSerializer(),
        allow_null=True)
    postJobCommands = OrderedListField(
        order_by='commandOrder',
        child=CommandObjectSerializer(),
        allow_null=True)
    libPrependPaths = OrderedListField(
        order_by='envPathOrder',
        child=SetEnvPathsSerializer(),
        allow_null=True)
    libAppendPaths = OrderedListField(
        order_by='envPathOrder',
        child=SetEnvPathsSerializer(),
        allow_null=True)
    setEnvironment = OrderedListField(
        order_by='envPathOrder',
        child=SetEnvPathsSerializer(),
        allow_null=True)

    def get_userHasWriteAccess(self, appDeployment):
        request = self.context['request']
        return request.airavata_client.userHasAccess(
            request.authz_token, appDeployment.appDeploymentId,
            ResourcePermissionType.WRITE)


class ComputeResourceDescriptionSerializer(
        thrift_utils.create_serializer_class(ComputeResourceDescription)):
    pass


class BatchQueueSerializer(thrift_utils.create_serializer_class(BatchQueue)):
    pass


class ExperimentStatusSerializer(
        thrift_utils.create_serializer_class(ExperimentStatus)):
    timeOfStateChange = UTCPosixTimestampDateTimeField()


class ExperimentSerializer(
        thrift_utils.create_serializer_class(ExperimentModel)):
    class Meta:
        required = ('projectId', 'experimentType', 'experimentName')
        read_only = ('userName', 'gatewayId')

    url = FullyEncodedHyperlinkedIdentityField(
        view_name='django_airavata_api:experiment-detail',
        lookup_field='experimentId',
        lookup_url_kwarg='experiment_id')
    full_experiment = FullyEncodedHyperlinkedIdentityField(
        view_name='django_airavata_api:full-experiment-detail',
        lookup_field='experimentId',
        lookup_url_kwarg='experiment_id')
    project = FullyEncodedHyperlinkedIdentityField(
        view_name='django_airavata_api:project-detail',
        lookup_field='projectId',
        lookup_url_kwarg='project_id')
    jobs = FullyEncodedHyperlinkedIdentityField(
        view_name='django_airavata_api:experiment-jobs',
        lookup_field='experimentId',
        lookup_url_kwarg='experiment_id')
    shared_entity = FullyEncodedHyperlinkedIdentityField(
        view_name='django_airavata_api:shared-entity-detail',
        lookup_field='experimentId',
        lookup_url_kwarg='entity_id')
    experimentInputs = serializers.ListField(
        child=InputDataObjectTypeSerializer(),
        allow_null=True)
    experimentOutputs = serializers.ListField(
        child=OutputDataObjectTypeSerializer(),
        allow_null=True)
    creationTime = UTCPosixTimestampDateTimeField(allow_null=True)
    experimentStatus = ExperimentStatusSerializer(many=True, allow_null=True)
    userHasWriteAccess = serializers.SerializerMethodField()
    relativeExperimentDataDir = serializers.SerializerMethodField()

    def get_userHasWriteAccess(self, experiment):
        request = self.context['request']
        return request.airavata_client.userHasAccess(
            request.authz_token, experiment.experimentId,
            ResourcePermissionType.WRITE)

    def get_relativeExperimentDataDir(self, experiment):
        request = self.context['request']
        if hasattr(user_storage, "get_rel_experiment_dir"):
            return user_storage.get_rel_experiment_dir(request, experiment.experimentId)

<<<<<<< HEAD
        if (experiment.userConfigurationData and experiment.userConfigurationData.experimentDataDir):
=======
        # TODO: remove this older implementation
        if (experiment.userConfigurationData and
                experiment.userConfigurationData.experimentDataDir):
>>>>>>> 097697f1
            request = self.context['request']
            data_dir = experiment.userConfigurationData.experimentDataDir
            if getattr(
                settings,
                'GATEWAY_DATA_STORE_REMOTE_API',
                    None) is not None:
                # Load the relativeExperimentDataDir from the remote Django
                # portal instance
                headers = {
                    'Authorization': f'Bearer {request.authz_token.accessToken}'}
                r = requests.get(
                    f'{settings.GATEWAY_DATA_STORE_REMOTE_API}/experiments/{quote(experiment.experimentId)}/',
                    headers=headers,
                )
                r.raise_for_status()
                return r.json()['relativeExperimentDataDir']
            elif user_storage.dir_exists(request, data_dir):
                return user_storage.get_rel_path(request, data_dir)
            else:
                return None
        else:
            return None


class DataReplicaLocationSerializer(
        thrift_utils.create_serializer_class(DataReplicaLocationModel)):
    creationTime = UTCPosixTimestampDateTimeField()
    lastModifiedTime = UTCPosixTimestampDateTimeField()


class DataProductSerializer(
        thrift_utils.create_serializer_class(DataProductModel)):
    creationTime = UTCPosixTimestampDateTimeField()
    lastModifiedTime = UTCPosixTimestampDateTimeField()
    replicaLocations = DataReplicaLocationSerializer(many=True)
    downloadURL = serializers.SerializerMethodField()
    isInputFileUpload = serializers.SerializerMethodField()

    def get_downloadURL(self, data_product):
        """Getter for downloadURL field."""
        request = self.context['request']
        if user_storage.exists(request, data_product):
            return (request.build_absolute_uri(
                reverse('django_airavata_api:download_file')) + '?' + urlencode({'data-product-uri': data_product.productUri}))
        return None

    def get_isInputFileUpload(self, data_product):
        """Return True if this is an uploaded input file."""
        request = self.context['request']
        return user_storage.is_input_file(request, data_product)


# TODO move this into airavata_sdk?
class FullExperiment:
    """Experiment with referenced data models."""

    def __init__(self, experimentModel, project=None, outputDataProducts=None,
                 inputDataProducts=None, applicationModule=None,
                 computeResource=None, jobDetails=None, outputViews=None):
        self.experiment = experimentModel
        self.experimentId = experimentModel.experimentId
        self.project = project
        self.outputDataProducts = outputDataProducts
        self.inputDataProducts = inputDataProducts
        self.applicationModule = applicationModule
        self.computeResource = computeResource
        self.jobDetails = jobDetails
        self.outputViews = outputViews


class JobSerializer(thrift_utils.create_serializer_class(JobModel)):
    creationTime = UTCPosixTimestampDateTimeField()


class FullExperimentSerializer(serializers.Serializer):
    url = FullyEncodedHyperlinkedIdentityField(
        view_name='django_airavata_api:full-experiment-detail',
        lookup_field='experimentId',
        lookup_url_kwarg='experiment_id')
    experiment = ExperimentSerializer()
    outputDataProducts = DataProductSerializer(many=True, read_only=True)
    inputDataProducts = DataProductSerializer(many=True, read_only=True)
    applicationModule = ApplicationModuleSerializer(read_only=True)
    computeResource = ComputeResourceDescriptionSerializer(read_only=True)
    project = ProjectSerializer(read_only=True)
    jobDetails = JobSerializer(many=True, read_only=True)
    outputViews = serializers.DictField(read_only=True)

    def create(self, validated_data):
        raise Exception("Not implemented")

    def update(self, instance, validated_data):
        raise Exception("Not implemented")


class ExperimentSummarySerializer(
        thrift_utils.create_serializer_class(ExperimentSummaryModel)):
    creationTime = UTCPosixTimestampDateTimeField()
    statusUpdateTime = UTCPosixTimestampDateTimeField()
    url = FullyEncodedHyperlinkedIdentityField(
        view_name='django_airavata_api:experiment-detail',
        lookup_field='experimentId',
        lookup_url_kwarg='experiment_id')
    project = FullyEncodedHyperlinkedIdentityField(
        view_name='django_airavata_api:project-detail',
        lookup_field='projectId',
        lookup_url_kwarg='project_id')
    userHasWriteAccess = serializers.SerializerMethodField()

    def get_userHasWriteAccess(self, experiment):
        request = self.context['request']
        return request.airavata_client.userHasAccess(
            request.authz_token, experiment.experimentId,
            ResourcePermissionType.WRITE)


class UserProfileSerializer(
        thrift_utils.create_serializer_class(UserProfile)):
    creationTime = UTCPosixTimestampDateTimeField()
    lastAccessTime = UTCPosixTimestampDateTimeField()


class ComputeResourceReservationSerializer(
        thrift_utils.create_serializer_class(ComputeResourceReservation)):
    startTime = UTCPosixTimestampDateTimeField(allow_null=True)
    endTime = UTCPosixTimestampDateTimeField(allow_null=True)


class GroupComputeResourcePreferenceSerializer(
        thrift_utils.create_serializer_class(GroupComputeResourcePreference)):
    reservations = ComputeResourceReservationSerializer(many=True)


class GroupResourceProfileSerializer(
        thrift_utils.create_serializer_class(GroupResourceProfile)):
    url = FullyEncodedHyperlinkedIdentityField(
        view_name='django_airavata_api:group-resource-profile-detail',
        lookup_field='groupResourceProfileId',
        lookup_url_kwarg='group_resource_profile_id')
    creationTime = UTCPosixTimestampDateTimeField(allow_null=True)
    updatedTime = UTCPosixTimestampDateTimeField(allow_null=True)
    userHasWriteAccess = serializers.SerializerMethodField()
    computePreferences = GroupComputeResourcePreferenceSerializer(many=True)

    class Meta:
        required = ('groupResourceProfileName',)

    def update(self, instance, validated_data):
        result = super().update(instance, validated_data)
        result._removed_compute_resource_preferences = []
        result._removed_compute_resource_policies = []
        result._removed_batch_queue_resource_policies = []
        # Find all compute resource preferences that were removed
        for compute_resource_preference in instance.computePreferences:
            existing_compute_resource_preference = next(
                (pref for pref in result.computePreferences
                 if pref.computeResourceId ==
                 compute_resource_preference.computeResourceId),
                None)
            if not existing_compute_resource_preference:
                result._removed_compute_resource_preferences.append(
                    compute_resource_preference)
        # Find all compute resource policies that were removed
        for compute_resource_policy in instance.computeResourcePolicies:
            existing_compute_resource_policy = next(
                (pol for pol in result.computeResourcePolicies
                 if pol.resourcePolicyId ==
                 compute_resource_policy.resourcePolicyId),
                None)
            if not existing_compute_resource_policy:
                result._removed_compute_resource_policies.append(
                    compute_resource_policy)
        # Find all batch queue resource policies that were removed
        for batch_queue_resource_policy in instance.batchQueueResourcePolicies:
            existing_batch_queue_resource_policy_for_update = next(
                (bq for bq in result.batchQueueResourcePolicies
                 if bq.resourcePolicyId ==
                 batch_queue_resource_policy.resourcePolicyId),
                None)
            if not existing_batch_queue_resource_policy_for_update:
                result._removed_batch_queue_resource_policies.append(
                    batch_queue_resource_policy)
        return result

    def get_userHasWriteAccess(self, groupResourceProfile):
        request = self.context['request']
        write_access = request.airavata_client.userHasAccess(
            request.authz_token, groupResourceProfile.groupResourceProfileId,
            ResourcePermissionType.WRITE)
        if not write_access:
            return False
        # Check that user has READ access to all tokens in this
        # GroupResourceProfile
        tokens = set([groupResourceProfile.defaultCredentialStoreToken] +
                     [cp.resourceSpecificCredentialStoreToken
                      for cp in groupResourceProfile.computePreferences])

        def check_token(token):
            return token is None or request.airavata_client.userHasAccess(
                request.authz_token, token, ResourcePermissionType.READ)

        return all(map(check_token, tokens))


class UserPermissionSerializer(serializers.Serializer):
    user = UserProfileSerializer()
    permissionType = serializers.IntegerField()


class GroupPermissionSerializer(serializers.Serializer):
    group = GroupSerializer()
    permissionType = serializers.IntegerField()


class SharedEntitySerializer(serializers.Serializer):
    entityId = serializers.CharField(read_only=True)
    userPermissions = UserPermissionSerializer(many=True)
    groupPermissions = GroupPermissionSerializer(many=True)
    owner = UserProfileSerializer(read_only=True)
    isOwner = serializers.SerializerMethodField()
    hasSharingPermission = serializers.SerializerMethodField()

    def create(self, validated_data):
        raise Exception("Not implemented")

    def update(self, instance, validated_data):
        # Compute lists of ids to grant/revoke READ/WRITE/MANAGE_SHARING
        # permission
        existing_user_permissions = {
            user['user'].airavataInternalUserId: user['permissionType']
            for user in instance['userPermissions']}
        new_user_permissions = {
            user['user']['airavataInternalUserId']:
                user['permissionType']
            for user in validated_data['userPermissions']}

        (
            user_grant_read_permission,
            user_grant_write_permission,
            user_grant_manage_sharing_permission,
            user_revoke_read_permission,
            user_revoke_write_permission,
            user_revoke_manage_sharing_permission) = self._compute_all_revokes_and_grants(
            existing_user_permissions,
            new_user_permissions)

        existing_group_permissions = {
            group['group'].id: group['permissionType']
            for group in instance['groupPermissions']}
        new_group_permissions = {
            group['group']['id']: group['permissionType']
            for group in validated_data['groupPermissions']}

        (
            group_grant_read_permission,
            group_grant_write_permission,
            group_grant_manage_sharing_permission,
            group_revoke_read_permission,
            group_revoke_write_permission,
            group_revoke_manage_sharing_permission) = self._compute_all_revokes_and_grants(
            existing_group_permissions,
            new_group_permissions)

        instance['_user_grant_read_permission'] = user_grant_read_permission
        instance['_user_grant_write_permission'] = user_grant_write_permission
        instance['_user_grant_manage_sharing_permission'] = user_grant_manage_sharing_permission
        instance['_user_revoke_read_permission'] = user_revoke_read_permission
        instance['_user_revoke_write_permission'] = user_revoke_write_permission
        instance['_user_revoke_manage_sharing_permission'] = user_revoke_manage_sharing_permission
        instance['_group_grant_read_permission'] = group_grant_read_permission
        instance['_group_grant_write_permission'] = group_grant_write_permission
        instance['_group_grant_manage_sharing_permission'] = group_grant_manage_sharing_permission
        instance['_group_revoke_read_permission'] = group_revoke_read_permission
        instance['_group_revoke_write_permission'] = group_revoke_write_permission
        instance['_group_revoke_manage_sharing_permission'] = group_revoke_manage_sharing_permission
        instance['userPermissions'] = [
            {'user': UserProfile(**data['user']),
             'permissionType': data['permissionType']}
            for data in validated_data.get(
                'userPermissions', instance['userPermissions'])]
        instance['groupPermissions'] = [
            {'group': GroupModel(**data['group']),
             'permissionType': data['permissionType']}
            for data in validated_data.get('groupPermissions', instance['groupPermissions'])]
        return instance

    def _compute_all_revokes_and_grants(self, existing_permissions,
                                        new_permissions):
        grant_read_permission = []
        grant_write_permission = []
        grant_manage_sharing_permission = []
        revoke_read_permission = []
        revoke_write_permission = []
        revoke_manage_sharing_permission = []
        # Union the two sets of user/group ids
        all_ids = existing_permissions.keys() | new_permissions.keys()
        for id in all_ids:
            revokes, grants = self._compute_revokes_and_grants(
                existing_permissions.get(id),
                new_permissions.get(id)
            )
            if ResourcePermissionType.READ in revokes:
                revoke_read_permission.append(id)
            if ResourcePermissionType.WRITE in revokes:
                revoke_write_permission.append(id)
            if ResourcePermissionType.MANAGE_SHARING in revokes:
                revoke_manage_sharing_permission.append(id)
            if ResourcePermissionType.READ in grants:
                grant_read_permission.append(id)
            if ResourcePermissionType.WRITE in grants:
                grant_write_permission.append(id)
            if ResourcePermissionType.MANAGE_SHARING in grants:
                grant_manage_sharing_permission.append(id)
        return (
            grant_read_permission,
            grant_write_permission,
            grant_manage_sharing_permission,
            revoke_read_permission,
            revoke_write_permission,
            revoke_manage_sharing_permission)

    def _compute_revokes_and_grants(self, current_permission=None,
                                    new_permission=None):
        read_permissions = set((ResourcePermissionType.READ,))
        write_permissions = set((ResourcePermissionType.READ,
                                 ResourcePermissionType.WRITE))
        manage_share_permissions = set(
            (ResourcePermissionType.READ,
             ResourcePermissionType.WRITE,
             ResourcePermissionType.MANAGE_SHARING))
        current_permissions_set = set()
        new_permissions_set = set()
        if current_permission == ResourcePermissionType.READ:
            current_permissions_set = read_permissions
        elif current_permission == ResourcePermissionType.WRITE:
            current_permissions_set = write_permissions
        elif current_permission == ResourcePermissionType.MANAGE_SHARING:
            current_permissions_set = manage_share_permissions
        if new_permission == ResourcePermissionType.READ:
            new_permissions_set = read_permissions
        elif new_permission == ResourcePermissionType.WRITE:
            new_permissions_set = write_permissions
        elif new_permission == ResourcePermissionType.MANAGE_SHARING:
            new_permissions_set = manage_share_permissions

        # return tuple: permissions to revoke and permissions to grant
        return (current_permissions_set - new_permissions_set,
                new_permissions_set - current_permissions_set)

    def get_isOwner(self, shared_entity):
        request = self.context['request']
        return shared_entity['owner'].userId == request.user.username

    def get_hasSharingPermission(self, shared_entity):
        request = self.context['request']
        return request.airavata_client.userHasAccess(
            request.authz_token, shared_entity['entityId'],
            ResourcePermissionType.MANAGE_SHARING)


class CredentialSummarySerializer(
        thrift_utils.create_serializer_class(CredentialSummary)):
    type = thrift_utils.ThriftEnumField(SummaryType)
    persistedTime = UTCPosixTimestampDateTimeField()
    userHasWriteAccess = serializers.SerializerMethodField()

    def get_userHasWriteAccess(self, credential_summary):
        request = self.context['request']
        return request.airavata_client.userHasAccess(
            request.authz_token, credential_summary.token,
            ResourcePermissionType.WRITE)


class StoragePreferenceSerializer(
        thrift_utils.create_serializer_class(StoragePreference)):
    url = FullyEncodedHyperlinkedIdentityField(
        view_name='django_airavata_api:storage-preference-detail',
        lookup_field='storageResourceId',
        lookup_url_kwarg='storage_resource_id')

    def to_representation(self, instance):
        ret = super().to_representation(instance)
        # Convert empty string to null
        if ret['resourceSpecificCredentialStoreToken'] == '':
            ret['resourceSpecificCredentialStoreToken'] = None
        return ret


class GatewayResourceProfileSerializer(
        thrift_utils.create_serializer_class(GatewayResourceProfile)):
    storagePreferences = StoragePreferenceSerializer(many=True)
    userHasWriteAccess = serializers.SerializerMethodField()

    def get_userHasWriteAccess(self, gatewayResourceProfile):
        request = self.context['request']
        return request.is_gateway_admin


class StorageResourceSerializer(
        thrift_utils.create_serializer_class(StorageResourceDescription)):
    url = FullyEncodedHyperlinkedIdentityField(
        view_name='django_airavata_api:storage-resource-detail',
        lookup_field='storageResourceId',
        lookup_url_kwarg='storage_resource_id')
    creationTime = UTCPosixTimestampDateTimeField()
    updateTime = UTCPosixTimestampDateTimeField()


class ParserSerializer(thrift_utils.create_serializer_class(Parser)):
    url = FullyEncodedHyperlinkedIdentityField(
        view_name='django_airavata_api:parser-detail',
        lookup_field='id',
        lookup_url_kwarg='parser_id')


class UserStorageFileSerializer(serializers.Serializer):
    name = serializers.CharField()
    downloadURL = serializers.SerializerMethodField()
    dataProductURI = serializers.CharField(source='data-product-uri')
    createdTime = serializers.DateTimeField(source='created_time')
    mimeType = serializers.CharField(source='mime_type')
    size = serializers.IntegerField()
    hidden = serializers.BooleanField()

    def get_downloadURL(self, file):
        """Getter for downloadURL field."""
        request = self.context['request']
        return (request.build_absolute_uri(
            reverse('django_airavata_api:download_file')) + '?' + urlencode({'data-product-uri': file['data-product-uri']}))


class UserStorageDirectorySerializer(serializers.Serializer):
    name = serializers.CharField()
    path = serializers.CharField()
    createdTime = serializers.DateTimeField(source='created_time')
    size = serializers.IntegerField()
    hidden = serializers.BooleanField()
    url = FullyEncodedHyperlinkedIdentityField(
        view_name='django_airavata_api:user-storage-items',
        lookup_field='path',
        lookup_url_kwarg='path')


class UserStoragePathSerializer(serializers.Serializer):
    isDir = serializers.BooleanField()
    directories = UserStorageDirectorySerializer(many=True)
    files = UserStorageFileSerializer(many=True)
    parts = serializers.ListField(child=serializers.CharField())
    # uploaded is populated after a file upload
    uploaded = DataProductSerializer(read_only=True)


# ModelSerializers
class ApplicationPreferencesSerializer(serializers.ModelSerializer):
    class Meta:
        model = models.ApplicationPreferences
        exclude = ('id', 'username', 'workspace_preferences')


class WorkspacePreferencesSerializer(serializers.ModelSerializer):
    application_preferences = ApplicationPreferencesSerializer(
        source="applicationpreferences_set", many=True)

    class Meta:
        model = models.WorkspacePreferences
        exclude = ('username',)


class IAMUserProfile(serializers.Serializer):
    airavataInternalUserId = serializers.CharField()
    userId = serializers.CharField()
    gatewayId = serializers.CharField()
    email = serializers.CharField()
    firstName = serializers.CharField()
    lastName = serializers.CharField()
    enabled = serializers.BooleanField()
    emailVerified = serializers.BooleanField()
    airavataUserProfileExists = serializers.BooleanField()
    creationTime = UTCPosixTimestampDateTimeField()
    groups = GroupSerializer(many=True)
    url = FullyEncodedHyperlinkedIdentityField(
        view_name='django_airavata_api:iam-user-profile-detail',
        lookup_field='userId',
        lookup_url_kwarg='user_id')
    userHasWriteAccess = serializers.SerializerMethodField()

    def update(self, instance, validated_data):
        existing_group_ids = [group.id for group in instance['groups']]
        new_group_ids = [group['id'] for group in validated_data['groups']]
        instance['_added_group_ids'] = list(
            set(new_group_ids) - set(existing_group_ids))
        instance['_removed_group_ids'] = list(
            set(existing_group_ids) - set(new_group_ids))
        return instance

    def get_userHasWriteAccess(self, userProfile):
        request = self.context['request']
        return request.is_gateway_admin


class AckNotificationSerializer(serializers.ModelSerializer):
    class Meta:
        model = models.User_Notifications


class NotificationSerializer(
        thrift_utils.create_serializer_class(Notification)):
    url = FullyEncodedHyperlinkedIdentityField(
        view_name='django_airavata_api:manage-notifications-detail',
        lookup_field='notificationId',
        lookup_url_kwarg='notification_id')
    priority = thrift_utils.ThriftEnumField(NotificationPriority)
    creationTime = UTCPosixTimestampDateTimeField(allow_null=True)
    publishedTime = UTCPosixTimestampDateTimeField()
    expirationTime = UTCPosixTimestampDateTimeField()
    userHasWriteAccess = serializers.SerializerMethodField()

    def get_userHasWriteAccess(self, userProfile):
        request = self.context['request']
        return request.is_gateway_admin


class ExperimentStatisticsSerializer(
        thrift_utils.create_serializer_class(ExperimentStatistics)):
    allExperiments = ExperimentSummarySerializer(many=True)
    completedExperiments = ExperimentSummarySerializer(many=True)
    failedExperiments = ExperimentSummarySerializer(many=True)
    cancelledExperiments = ExperimentSummarySerializer(many=True)
    createdExperiments = ExperimentSummarySerializer(many=True)
    runningExperiments = ExperimentSummarySerializer(many=True)


class UnverifiedEmailUserProfile(serializers.Serializer):
    userId = serializers.CharField()
    gatewayId = serializers.CharField()
    email = serializers.CharField()
    firstName = serializers.CharField()
    lastName = serializers.CharField()
    enabled = serializers.BooleanField()
    emailVerified = serializers.BooleanField()
    creationTime = UTCPosixTimestampDateTimeField()
    url = FullyEncodedHyperlinkedIdentityField(
        view_name='django_airavata_api:unverified-email-user-profile-detail',
        lookup_field='userId',
        lookup_url_kwarg='user_id')
    userHasWriteAccess = serializers.SerializerMethodField()

    def get_userHasWriteAccess(self, userProfile):
        request = self.context['request']
        return request.is_gateway_admin


class LogRecordSerializer(serializers.Serializer):
    level = serializers.CharField()
    message = serializers.CharField()
    details = StoredJSONField()
    stacktrace = serializers.ListField(child=serializers.CharField())


class SettingsSerializer(serializers.Serializer):
    fileUploadMaxFileSize = serializers.IntegerField()
    tusEndpoint = serializers.CharField()
    pgaUrl = serializers.CharField()<|MERGE_RESOLUTION|>--- conflicted
+++ resolved
@@ -456,13 +456,9 @@
         if hasattr(user_storage, "get_rel_experiment_dir"):
             return user_storage.get_rel_experiment_dir(request, experiment.experimentId)
 
-<<<<<<< HEAD
-        if (experiment.userConfigurationData and experiment.userConfigurationData.experimentDataDir):
-=======
         # TODO: remove this older implementation
         if (experiment.userConfigurationData and
                 experiment.userConfigurationData.experimentDataDir):
->>>>>>> 097697f1
             request = self.context['request']
             data_dir = experiment.userConfigurationData.experimentDataDir
             if getattr(
