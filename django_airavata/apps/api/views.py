import logging
import os
import json

from django.conf import settings
from django.contrib.auth.decorators import login_required
from django.core.exceptions import ObjectDoesNotExist
from django.http import FileResponse, Http404, JsonResponse
from django.urls import reverse
from rest_framework import mixins
from django.core.files.storage import FileSystemStorage
from rest_framework.decorators import action, detail_route, list_route
from rest_framework.exceptions import ParseError
from rest_framework.renderers import JSONRenderer
from rest_framework.response import Response
from rest_framework.views import APIView

from airavata.api.error.ttypes import ProjectNotFoundException
from airavata.model.appcatalog.computeresource.ttypes import (
    CloudJobSubmission,
    GlobusJobSubmission,
    LOCALSubmission,
    SSHJobSubmission,
    UnicoreJobSubmission
)
from airavata.model.application.io.ttypes import DataType
from airavata.model.credential.store.ttypes import SummaryType
from airavata.model.data.movement.ttypes import (
    GridFTPDataMovement,
    LOCALDataMovement,
    SCPDataMovement,
    UnicoreDataMovement
)
from airavata.model.experiment.ttypes import ExperimentSearchFields
from airavata.model.group.ttypes import ResourcePermissionType
from django_airavata.apps.api.view_utils import (
    APIBackedViewSet,
    APIResultIterator,
    APIResultPagination,
    GenericAPIBackedViewSet
)

<<<<<<< HEAD
from . import datastore, helpers, models, serializers, thrift_utils
from django_airavata.apps.workspace.models import User_Files
=======
from django_airavata.apps.workspace.models import User_Files

from . import datastore, serializers, thrift_utils
>>>>>>> 28bec40b

READ_PERMISSION_TYPE = '{}:READ'

log = logging.getLogger(__name__)


class GroupViewSet(APIBackedViewSet):
    serializer_class = serializers.GroupSerializer
    lookup_field = 'group_id'
    pagination_class = APIResultPagination
    pagination_viewname = 'django_airavata_api:group-list'

    def get_list(self):
        view = self

        class GroupResultsIterator(APIResultIterator):
            def get_results(self, limit=-1, offset=0):
                group_manager = view.request.profile_service['group_manager']
                groups = group_manager.getGroups(view.authz_token)
                end = offset + limit if limit > 0 else len(groups)
                return groups[offset:end] if groups else []

        return GroupResultsIterator()

    def get_instance(self, lookup_value):
        return self.request.profile_service['group_manager'].getGroup(
            self.authz_token, lookup_value)

    def perform_create(self, serializer):
        group = serializer.save()
        group_id = self.request.profile_service['group_manager'].createGroup(
            self.authz_token, group)
        group.id = group_id

    def perform_update(self, serializer):
        group = serializer.save()
        group_manager_client = self.request.profile_service['group_manager']
        if len(group._added_members) > 0:
            group_manager_client.addUsersToGroup(
                self.authz_token, group._added_members, group.id)
        if len(group._removed_members) > 0:
            group_manager_client.removeUsersFromGroup(
                self.authz_token, group._removed_members, group.id)
        if len(group._added_admins) > 0:
            group_manager_client.addGroupAdmins(
                self.authz_token, group.id, group._added_admins)
        if len(group._removed_admins) > 0:
            group_manager_client.removeGroupAdmins(
                self.authz_token, group.id, group._removed_admins)
        group_manager_client.updateGroup(self.authz_token, group)

    def perform_destroy(self, group):
        group_manager_client = self.request.profile_service['group_manager']
        group_manager_client.deleteGroup(
            self.authz_token, group.id, group.ownerId)


class ProjectViewSet(APIBackedViewSet):
    serializer_class = serializers.ProjectSerializer
    lookup_field = 'project_id'
    pagination_class = APIResultPagination
    pagination_viewname = 'django_airavata_api:project-list'

    def get_list(self):
        view = self

        class ProjectResultIterator(APIResultIterator):
            def get_results(self, limit=-1, offset=0):
                return view.request.airavata_client.getUserProjects(
                    view.authz_token, view.gateway_id, view.username, limit, offset)

        return ProjectResultIterator()

    def get_instance(self, lookup_value):
        return self.request.airavata_client.getProject(
            self.authz_token, lookup_value)

    def perform_create(self, serializer):
        project = serializer.save(
            owner=self.username,
            gatewayId=self.gateway_id)
        project_id = self.request.airavata_client.createProject(
            self.authz_token, self.gateway_id, project)
        project.projectID = project_id
        self._update_most_recent_project(project_id)

    def perform_update(self, serializer):
        project = serializer.save()
        self.request.airavata_client.updateProject(
            self.authz_token, project.projectID, project)
        self._update_most_recent_project(project.projectID)

    @list_route()
    def list_all(self, request):
        projects = self.request.airavata_client.getUserProjects(
            self.authz_token, self.gateway_id, self.username, -1, 0)
        serializer = serializers.ProjectSerializer(
            projects, many=True, context={'request': request})
        return Response(serializer.data)

    @detail_route()
    def experiments(self, request, project_id=None):
        experiments = request.airavata_client.getExperimentsInProject(
            self.authz_token, project_id, -1, 0)
        serializer = serializers.ExperimentSerializer(
            experiments, many=True, context={'request': request})
        return Response(serializer.data)

    def _update_most_recent_project(self, project_id):
        prefs = helpers.WorkspacePreferencesHelper().get(self.request)
        prefs.most_recent_project_id = project_id
        prefs.save()


class ExperimentViewSet(APIBackedViewSet):
    serializer_class = serializers.ExperimentSerializer
    lookup_field = 'experiment_id'

    def get_list(self):
        return self.request.airavata_client.getUserExperiments(
            self.authz_token, self.gateway_id, self.username, -1, 0)

    def get_instance(self, lookup_value):
        return self.request.airavata_client.getExperiment(
            self.authz_token, lookup_value)

    def perform_create(self, serializer):
        experiment = serializer.save(
            gatewayId=self.gateway_id,
            userName=self.username)
        self._set_storage_id_and_data_dir(experiment)
        experiment_id = self.request.airavata_client.createExperiment(
            self.authz_token, self.gateway_id, experiment)
        self._update_most_recent_project(experiment.projectId)
        experiment.experimentId = experiment_id

    def perform_update(self, serializer):
        experiment = serializer.save(
            gatewayId=self.gateway_id,
            userName=self.username)
        # The project or exp name may have changed, so update the exp data dir
        self._set_storage_id_and_data_dir(experiment)
        self.request.airavata_client.updateExperiment(
            self.authz_token, experiment.experimentId, experiment)
        self._update_most_recent_project(experiment.projectId)
        # Process experiment._removed_input_files, removing them from storage
        for removed_input_file in experiment._removed_input_files:
            data_product = self.request.airavata_client.getDataProduct(
                self.authz_token, removed_input_file)
            datastore.delete(data_product)

    def _set_storage_id_and_data_dir(self, experiment):
        # Storage ID
        experiment.userConfigurationData.storageId = \
            settings.GATEWAY_DATA_STORE_RESOURCE_ID
        # Create experiment dir and set it on model
        project = self.request.airavata_client.getProject(
            self.authz_token, experiment.projectId)
        exp_dir = datastore.get_experiment_dir(self.username,
                                               project.name,
                                               experiment.experimentName)
        experiment.userConfigurationData.experimentDataDir = exp_dir

    @detail_route(methods=['post'])
    def launch(self, request, experiment_id=None):
        try:
            request.airavata_client.launchExperiment(
                request.authz_token, experiment_id, self.gateway_id)
            return Response({'success': True})
        except Exception as e:
            return Response({'success': False, 'errorMessage': e.message})

    @detail_route(methods=['get'])
    def jobs(self, request, experiment_id=None):
        jobs = request.airavata_client.getJobDetails(
            self.authz_token, experiment_id)
        serializer = serializers.JobSerializer(
            jobs, many=True, context={'request': request})
        return Response(serializer.data)

    @detail_route(methods=['post'])
    def clone(self, request, experiment_id=None):

        # figure what project to clone into
        experiment = self.request.airavata_client.getExperiment(
            self.authz_token, experiment_id)
        project_id = self._get_writeable_project(experiment)

        # clone experiment
        cloned_experiment_id = request.airavata_client.cloneExperiment(
            self.authz_token, experiment_id,
            "Clone of {}".format(experiment.experimentName), project_id)
        cloned_experiment = request.airavata_client.getExperiment(
            self.authz_token, cloned_experiment_id)

        # Create a copy of the experiment input files
        self._copy_cloned_experiment_input_uris(cloned_experiment)

        self._set_storage_id_and_data_dir(cloned_experiment)
        request.airavata_client.updateExperiment(
            self.authz_token, cloned_experiment.experimentId, cloned_experiment
        )
        serializer = self.serializer_class(
            cloned_experiment, context={'request': request})
        return Response(serializer.data)

    def _get_writeable_project(self, experiment):
        # figure what project to clone into:
        # 1) project of this experiment if writeable
        # 2) most recently used project if writeable
        # 3) else, first writeable project
        project_id = experiment.projectId
        if self._can_write(project_id):
            return project_id
        workspace_preferences = models.WorkspacePreferences.filter(
            username=self.username).first()
        if (workspace_preferences and self._can_write(
                workspace_preferences.most_recent_project_id)):
            return workspace_preferences.most_recent_project_id
        user_projects = self.request.airavata_client.getUserProjects(
            self.authz_token, self.gateway_id, self.username, -1, 0)
        for user_project in user_projects:
            if self._can_write(user_project.projectID):
                return user_project.projectID
        raise Exception(
            "Could not find writeable project for user {} in "
            "gateway {}".format(self.username, self.gateway_id))

    def _can_write(self, entity_id):
        return self.request.airavata_client.userHasAccess(
            self.authz_token, entity_id, ResourcePermissionType.WRITE)

    def _copy_cloned_experiment_input_uris(self, cloned_experiment):
        # update the experimentInputs of type URI, copying files in data store
        request = self.request
        target_project = request.airavata_client.getProject(
            self.authz_token, cloned_experiment.projectId)
        for experiment_input in cloned_experiment.experimentInputs:
            if experiment_input.type == DataType.URI:
                source_data_product = request.airavata_client.getDataProduct(
                    self.authz_token, experiment_input.value)
                try:
                    copied_data_product = datastore.copy(
                        self.username,
                        target_project.name,
                        cloned_experiment.experimentName,
                        source_data_product)
                    data_product_uri = \
                        request.airavata_client.registerDataProduct(
                            self.authz_token, copied_data_product)
                    experiment_input.value = data_product_uri
                except ObjectDoesNotExist as odne:
                    log.warning("Could not find file for source data "
                                "product {}".format(source_data_product))
                    log.warning("Setting cloned input {} to null".format(
                        experiment_input.name))
                    experiment_input.value = None

    def _update_most_recent_project(self, project_id):
        prefs = helpers.WorkspacePreferencesHelper().get(self.request)
        prefs.most_recent_project_id = project_id
        prefs.save()


class ExperimentSearchViewSet(mixins.ListModelMixin, GenericAPIBackedViewSet):
    serializer_class = serializers.ExperimentSummarySerializer
    pagination_class = APIResultPagination
    pagination_viewname = 'django_airavata_api:experiment-search-list'

    def get_list(self):
        view = self

        filters = {}
        for filter_item in self.request.query_params.items():
            if filter_item[0] in ExperimentSearchFields._NAMES_TO_VALUES:
                # Lookup enum value for this ExperimentSearchFields
                search_field = ExperimentSearchFields._NAMES_TO_VALUES[
                    filter_item[0]]
                filters[search_field] = filter_item[1]

        class ExperimentSearchResultIterator(APIResultIterator):
            def get_results(self, limit=-1, offset=0):
                return view.request.airavata_client.searchExperiments(
                    view.authz_token, view.gateway_id, view.username, filters,
                    limit, offset)

        return ExperimentSearchResultIterator()

    def get_instance(self, lookup_value):
        raise NotImplementedError()


class FullExperimentViewSet(mixins.RetrieveModelMixin,
                            GenericAPIBackedViewSet):
    serializer_class = serializers.FullExperimentSerializer
    lookup_field = 'experiment_id'

    def get_instance(self, lookup_value):
        """Get FullExperiment instance with resolved references."""
        # TODO: move loading experiment and references to airavata_sdk?
        experimentModel = self.request.airavata_client.getExperiment(
            self.authz_token, lookup_value)
        outputDataProducts = [
            self.request.airavata_client.getDataProduct(self.authz_token,
                                                        output.value)
            for output in experimentModel.experimentOutputs
            if (output.value and
                output.value.startswith('airavata-dp') and
                output.type in (DataType.URI,
                                DataType.STDOUT,
                                DataType.STDERR))]
        inputDataProducts = [
            self.request.airavata_client.getDataProduct(self.authz_token,
                                                        inp.value)
            for inp in experimentModel.experimentInputs
            if (inp.value and
                inp.value.startswith('airavata-dp') and
                inp.type in (DataType.URI,
                             DataType.STDOUT,
                             DataType.STDERR))]
        appInterfaceId = experimentModel.executionId
        applicationInterface = self.request.airavata_client \
            .getApplicationInterface(self.authz_token, appInterfaceId)
        appModuleId = applicationInterface.applicationModules[0]
        applicationModule = self.request.airavata_client \
            .getApplicationModule(self.authz_token, appModuleId)
        compute_resource_id = None
        user_conf = experimentModel.userConfigurationData
        if user_conf and user_conf.computationalResourceScheduling:
            comp_res_sched = user_conf.computationalResourceScheduling
            compute_resource_id = comp_res_sched.resourceHostId
        compute_resource = self.request.airavata_client.getComputeResource(
            self.authz_token, compute_resource_id) \
            if compute_resource_id else None
        try:
            project = self.request.airavata_client.getProject(
                self.authz_token, experimentModel.projectId)
        except ProjectNotFoundException as pnfe:
            # User may not have access to project, only experiment
            project = None
        job_details = self.request.airavata_client.getJobDetails(
            self.authz_token, lookup_value)
        full_experiment = serializers.FullExperiment(
            experimentModel,
            project=project,
            outputDataProducts=outputDataProducts,
            inputDataProducts=inputDataProducts,
            applicationModule=applicationModule,
            computeResource=compute_resource,
            jobDetails=job_details)
        return full_experiment


class ApplicationModuleViewSet(APIBackedViewSet):
    serializer_class = serializers.ApplicationModuleSerializer
    lookup_field = 'app_module_id'

    def get_list(self):
        return self.request.airavata_client.getAccessibleAppModules(
            self.authz_token, self.gateway_id)

    def get_instance(self, lookup_value):
        return self.request.airavata_client.getApplicationModule(
            self.authz_token, lookup_value)

    def perform_create(self, serializer):
        app_module = serializer.save()
        app_module_id = self.request.airavata_client.registerApplicationModule(
            self.authz_token, self.gateway_id, app_module)
        app_module.appModuleId = app_module_id

    def perform_update(self, serializer):
        app_module = serializer.save()
        self.request.airavata_client.updateApplicationModule(
            self.authz_token, app_module.appModuleId, app_module)

    def perform_destroy(self, instance):
        self.request.airavata_client.deleteApplicationModule(
            self.authz_token, instance.appModuleId)

    @detail_route()
    def application_interface(self, request, app_module_id):
        all_app_interfaces = request.airavata_client.getAllApplicationInterfaces(
            self.authz_token, self.gateway_id)
        app_interfaces = []
        for app_interface in all_app_interfaces:
            if not app_interface.applicationModules:
                continue
            if app_module_id in app_interface.applicationModules:
                app_interfaces.append(app_interface)
        if len(app_interfaces) == 1:
            serializer = serializers.ApplicationInterfaceDescriptionSerializer(
                app_interfaces[0], context={'request': request})
            return Response(serializer.data)
        elif len(app_interfaces) > 1:
            log.error(
                "More than one application interface found for module {}: {}"
                .format(app_module_id, app_interfaces))
            raise Exception(
                'More than one application interface found for module {}'
                .format(app_module_id)
            )
        else:
            raise Http404("No application interface found for module id {}"
                          .format(app_module_id))

    @detail_route()
    def application_deployments(self, request, app_module_id):
        all_deployments = self.request.airavata_client.getAllApplicationDeployments(
            self.authz_token, self.gateway_id)
        app_deployments = [
            dep for dep in all_deployments if dep.appModuleId == app_module_id]
        serializer = serializers.ApplicationDeploymentDescriptionSerializer(
            app_deployments, many=True, context={'request': request})
        return Response(serializer.data)

    @list_route()
    def list_all(self, request, format=None):
        all_modules = self.request.airavata_client.getAllAppModules(
            self.authz_token, self.gateway_id)
        serializer = self.serializer_class(
            all_modules, many=True, context={'request': request})
        return Response(serializer.data)


class ApplicationInterfaceViewSet(APIBackedViewSet):
    serializer_class = serializers.ApplicationInterfaceDescriptionSerializer
    lookup_field = 'app_interface_id'

    def get_list(self):
        return self.request.airavata_client.getAllApplicationInterfaces(
            self.authz_token, self.gateway_id)

    def get_instance(self, lookup_value):
        return self.request.airavata_client.getApplicationInterface(
            self.authz_token, lookup_value)

    def perform_create(self, serializer):
        application_interface = serializer.save()
        log.debug("application_interface: {}".format(application_interface))
        app_interface_id = self.request.airavata_client.registerApplicationInterface(
            self.authz_token, self.gateway_id, application_interface)
        application_interface.applicationInterfaceId = app_interface_id

    def perform_update(self, serializer):
        application_interface = serializer.save()
        self.request.airavata_client.updateApplicationInterface(
            self.authz_token,
            application_interface.applicationInterfaceId,
            application_interface)

    def perform_destroy(self, instance):
        self.request.airavata_client.deleteApplicationInterface(
            self.authz_token, instance.applicationInterfaceId)

    @detail_route()
    def compute_resources(self, request, app_interface_id):
        compute_resources = request.airavata_client.getAvailableAppInterfaceComputeResources(
            self.authz_token, app_interface_id)
        return Response(compute_resources)


class ApplicationDeploymentViewSet(APIBackedViewSet):
    serializer_class = serializers.ApplicationDeploymentDescriptionSerializer
    lookup_field = 'app_deployment_id'

    def get_list(self):
        app_module_id = self.request.query_params.get('appModuleId', None)
        group_resource_profile_id = self.request.query_params.get(
            'groupResourceProfileId', None)
        if (app_module_id and not group_resource_profile_id)\
                or (not app_module_id and group_resource_profile_id):
            raise ParseError("Query params appModuleId and "
                             "groupResourceProfileId are required together.")
        if app_module_id and group_resource_profile_id:
            return self.request.airavata_client.getApplicationDeploymentsForAppModuleAndGroupResourceProfile(
                self.authz_token, app_module_id, group_resource_profile_id)
        else:
            return self.request.airavata_client.getAccessibleApplicationDeployments(
                self.authz_token, self.gateway_id, ResourcePermissionType.READ)

    def get_instance(self, lookup_value):
        return self.request.airavata_client.getApplicationDeployment(
            self.authz_token, lookup_value)

    def perform_create(self, serializer):
        application_deployment = serializer.save()
        app_deployment_id = self.request.airavata_client.registerApplicationDeployment(
            self.authz_token, self.gateway_id, application_deployment)
        application_deployment.appDeploymentId = app_deployment_id

    def perform_update(self, serializer):
        application_deployment = serializer.save()
        self.request.airavata_client.updateApplicationDeployment(
            self.authz_token, application_deployment.appDeploymentId, application_deployment)

    def perform_destroy(self, instance):
        self.request.airavata_client.deleteApplicationDeployment(
            self.authz_token, instance.appDeploymentId)

    @detail_route()
    def queues(self, request, app_deployment_id):
        """Return queues for this deployment with defaults overridden by deployment defaults if they exist"""
        app_deployment = self.request.airavata_client.getApplicationDeployment(
            self.authz_token, app_deployment_id)
        compute_resource = request.airavata_client.getComputeResource(
            request.authz_token, app_deployment.computeHostId)
        # Override defaults with app deployment defaults
        batch_queues = []
        for batch_queue in compute_resource.batchQueues:
            if app_deployment.defaultQueueName:
                batch_queue.isDefaultQueue = (
                    app_deployment.defaultQueueName == batch_queue.queueName)
            if app_deployment.defaultNodeCount:
                batch_queue.defaultNodeCount = app_deployment.defaultNodeCount
            if app_deployment.defaultCPUCount:
                batch_queue.defaultCPUCount = app_deployment.defaultCPUCount
            if app_deployment.defaultWalltime:
                batch_queue.defaultWalltime = app_deployment.defaultWalltime
            batch_queues.append(batch_queue)
        serializer = serializers.BatchQueueSerializer(
            batch_queues, many=True, context={'request': request})
        return Response(serializer.data)


class ComputeResourceViewSet(mixins.RetrieveModelMixin,
                             GenericAPIBackedViewSet):
    serializer_class = serializers.ComputeResourceDescriptionSerializer
    lookup_field = 'compute_resource_id'

    def get_instance(self, lookup_value, format=None):
        return self.request.airavata_client.getComputeResource(
            self.authz_token, lookup_value)

    @list_route()
    def all_names(self, request, format=None):
        """Return a map of compute resource names keyed by resource id."""
        return Response(
            request.airavata_client.getAllComputeResourceNames(
                request.authz_token))

    @list_route()
    def all_names_list(self, request, format=None):
        """Return a list of compute resource names keyed by resource id."""
        all_names = request.airavata_client.getAllComputeResourceNames(
            request.authz_token)
        return Response([
            {
                'host_id': host_id,
                'host': host,
                'url': request.build_absolute_uri(
                    reverse('django_airavata_api:compute-resource-detail',
                            args=[host_id]))
            } for host_id, host in all_names.items()
        ])

    @detail_route()
    def queues(self, request, compute_resource_id, format=None):
        details = request.airavata_client.getComputeResource(
            request.authz_token, compute_resource_id)
        serializer = self.serializer_class(instance=details,
                                           context={'request': request})
        data = serializer.data
        return Response([queue["queueName"] for queue in data["batchQueues"]])


class LocalJobSubmissionView(APIView):
    renderer_classes = (JSONRenderer,)

    def get(self, request, format=None):
        job_submission_id = request.query_params["id"]
        local_job_submission = request.airavata_client.getLocalJobSubmission(
            request.authz_token, job_submission_id)
        return Response(
            thrift_utils.create_serializer(
                LOCALSubmission,
                instance=local_job_submission).data)


class CloudJobSubmissionView(APIView):
    renderer_classes = (JSONRenderer,)

    def get(self, request, format=None):
        job_submission_id = request.query_params["id"]
        job_submission = request.airavata_client.getCloudJobSubmission(
            request.authz_token, job_submission_id)
        return Response(
            thrift_utils.create_serializer(
                CloudJobSubmission,
                instance=job_submission).data)


class GlobusJobSubmissionView(APIView):
    renderer_classes = (JSONRenderer,)

    def get(self, request, format=None):
        job_submission_id = request.query_params["id"]
        job_submission = request.airavata_client.getClo(
            request.authz_token, job_submission_id)
        return Response(
            thrift_utils.create_serializer(
                GlobusJobSubmission,
                instance=job_submission).data)


class SshJobSubmissionView(APIView):
    renderer_classes = (JSONRenderer,)

    def get(self, request, format=None):
        job_submission_id = request.query_params["id"]
        job_submission = request.airavata_client.getSSHJobSubmission(
            request.authz_token, job_submission_id)
        return Response(
            thrift_utils.create_serializer(
                SSHJobSubmission,
                instance=job_submission).data)


class UnicoreJobSubmissionView(APIView):
    renderer_classes = (JSONRenderer,)

    def get(self, request, format=None):
        job_submission_id = request.query_params["id"]
        job_submission = request.airavata_client.getUnicoreJobSubmission(
            request.authz_token, job_submission_id)
        return Response(
            thrift_utils.create_serializer(
                UnicoreJobSubmission,
                instance=job_submission).data)


class GridFtpDataMovementView(APIView):
    renderer_classes = (JSONRenderer,)

    def get(self, request, format=None):
        data_movement_id = request.query_params["id"]
        data_movement = request.airavata_client.getGridFTPDataMovement(
            request.authz_token, data_movement_id)
        return Response(
            thrift_utils.create_serializer(
                GridFTPDataMovement,
                instance=data_movement).data)


class ScpDataMovementView(APIView):
    renderer_classes = (JSONRenderer,)

    def get(self, request, format=None):
        data_movement_id = request.query_params["id"]
        data_movement = request.airavata_client.getSCPDataMovement(
            request.authz_token, data_movement_id)
        return Response(
            thrift_utils.create_serializer(
                SCPDataMovement,
                instance=data_movement).data)


class UnicoreDataMovementView(APIView):
    renderer_classes = (JSONRenderer,)

    def get(self, request, format=None):
        data_movement_id = request.query_params["id"]
        data_movement = request.airavata_client.getUnicoreDataMovement(
            request.authz_token, data_movement_id)
        return Response(
            thrift_utils.create_serializer(
                UnicoreDataMovement,
                instance=data_movement).data)


class LocalDataMovementView(APIView):
    renderer_classes = (JSONRenderer,)

    def get(self, request, format=None):
        data_movement_id = request.query_params["id"]
        data_movement = request.airavata_client.getLocalDataMovement(
            request.authz_token, data_movement_id)
        return Response(
            thrift_utils.create_serializer(
                LOCALDataMovement,
                instance=data_movement).data)


class DataProductView(APIView):

    serializer_class = serializers.DataProductSerializer

    def get(self, request, format=None):
        data_product_uri = request.query_params['product-uri']
        data_product = request.airavata_client.getDataProduct(
            request.authz_token, data_product_uri)
        serializer = self.serializer_class(
            data_product, context={'request': request})
        return Response(serializer.data)

experiment_data_storage = FileSystemStorage(
    location=settings.GATEWAY_DATA_STORE_DIR)

@login_required
def get_user_files(request):

        dirs=[] # a list with file_name and file_dpu for each file

        for o in User_Files.objects.values_list('file_name','file_dpu'):
            file_details={}
            file_details['file_name']=o[0];
            file_details['file_dpu']=o[1];
            dirs.append(file_details);

        return JsonResponse({'uploaded': True,'user-files':dirs})


@login_required
def upload_user_file(request):
        username = request.user.username
        input_file = request.FILES['file']

        file_details={}

        #To avoid duplicate file names

        if User_Files.objects.filter(file_name = input_file.name).exists():
            resp = JsonResponse({'uploaded': False, 'error': "File already exists"})
            resp.status_code = 400
            return resp

        else:

            data_product = datastore.save_user(username, input_file)
            data_product_uri = request.airavata_client.registerDataProduct(
                request.authz_token, data_product)
            #save in userfiles database
            d=User_Files(file_name=input_file.name, file_dpu=data_product_uri)
            d.save()
            file_details['file_name']=d.file_name
            file_details['file_dpu']=d.file_dpu


        return JsonResponse({'uploaded': True,
                             'upload-file': file_details})


@login_required
def delete_user_file(request):

        username = request.user.username
        data_product_uri = request.body.decode('utf-8');
        data_product = None
        try:
            data_product = request.airavata_client.getDataProduct(
                request.authz_token, data_product_uri)

        except Exception as e:
            log.warning("Failed to load DataProduct for {}"
            .format(data_product_uri), exc_info=True)
            raise Http404("data product does not exist")(e)


        #remove file_details entry from database and delete from datastore
        User_Files.objects.filter(file_dpu=data_product_uri).delete()
        datastore.delete(data_product)


        return JsonResponse({'deleted': True})


experiment_data_storage = FileSystemStorage(
    location=settings.GATEWAY_DATA_STORE_DIR)

@login_required
def get_user_files(request):

        dirs=[] # a list with file_name and file_dpu for each file

        for o in User_Files.objects.values_list('file_name','file_dpu'):
            file_details={}
            file_details['file_name']=o[0];
            file_details['file_dpu']=o[1];
            dirs.append(file_details);

        return JsonResponse({'uploaded': True,'user-files':dirs})


@login_required
def upload_user_file(request):
        username = request.user.username
        input_file = request.FILES['file']

        file_details={}

        #To avoid duplicate file names

        if User_Files.objects.filter(file_name = input_file.name).exists():
            resp = JsonResponse({'uploaded': False, 'error': "File already exists"})
            resp.status_code = 400
            return resp

        else:

            data_product = datastore.save_user(username, input_file)
            data_product_uri = request.airavata_client.registerDataProduct(
                request.authz_token, data_product)
            #save in userfiles database
            d=User_Files(file_name=input_file.name, file_dpu=data_product_uri)
            d.save()
            file_details['file_name']=d.file_name
            file_details['file_dpu']=d.file_dpu


        return JsonResponse({'uploaded': True,
                             'upload-file': file_details})


@login_required
def delete_user_file(request):

        username = request.user.username
        data_product_uri = request.body.decode('utf-8');
        data_product = None
        try:
            data_product = request.airavata_client.getDataProduct(
                request.authz_token, data_product_uri)

        except Exception as e:
            log.warning("Failed to load DataProduct for {}"
            .format(data_product_uri), exc_info=True)
            raise Http404("data product does not exist")(e)


        #remove file_details entry from database and delete from datastore
        User_Files.objects.filter(file_dpu=data_product_uri).delete()
        datastore.delete(data_product)


        return JsonResponse({'deleted': True})


@login_required
def upload_input_file(request):
    try:
        username = request.user.username
        project_id = request.POST['project-id']
        project = request.airavata_client.getProject(
            request.authz_token, project_id)
        exp_name = request.POST['experiment-name']
        input_file = request.FILES['file']
        data_product = datastore.save(username, project.name, exp_name,
                                      input_file)
        data_product_uri = request.airavata_client.registerDataProduct(
            request.authz_token, data_product)
        return JsonResponse({'uploaded': True,
                             'data-product-uri': data_product_uri})
    except Exception as e:
        log.error("Failed to upload file", exc_info=True)
        resp = JsonResponse({'uploaded': False, 'error': str(e)})
        resp.status_code = 500
        return resp


@login_required
def download_file(request):
    # TODO check that user has access to this file using sharing API
    data_product_uri = request.GET.get('data-product-uri', '')
    data_product = None
    try:
        data_product = request.airavata_client.getDataProduct(
            request.authz_token, data_product_uri)
    except Exception as e:
        log.warning("Failed to load DataProduct for {}"
                    .format(data_product_uri), exc_info=True)
        raise Http404("data product does not exist") from e
    try:
        data_file = datastore.open(data_product)
        response = FileResponse(data_file,
                                content_type="application/octet-stream")
        file_name = os.path.basename(data_file.name)
        response['Content-Disposition'] = ('attachment; filename="{}"'
                                           .format(file_name))
        return response
    except ObjectDoesNotExist as e:
        raise Http404(str(e)) from e


class UserProfileViewSet(mixins.ListModelMixin, GenericAPIBackedViewSet):
    serializer_class = serializers.UserProfileSerializer

    def get_list(self):
        user_profile_client = self.request.profile_service['user_profile']
        return user_profile_client.getAllUserProfilesInGateway(
            self.authz_token, self.gateway_id, 0, -1)


class GroupResourceProfileViewSet(APIBackedViewSet):
    serializer_class = serializers.GroupResourceProfileSerializer
    lookup_field = 'group_resource_profile_id'

    def get_list(self):
        return self.request.airavata_client.getGroupResourceList(
            self.authz_token, self.gateway_id)

    def get_instance(self, lookup_value):
        return self.request.airavata_client.getGroupResourceProfile(
            self.authz_token, lookup_value)

    def perform_create(self, serializer):
        group_resource_profile = serializer.save()
        group_resource_profile.gatewayId = self.gateway_id
        group_resource_profile_id = self.request.airavata_client.createGroupResourceProfile(
            authzToken=self.authz_token, groupResourceProfile=group_resource_profile)
        group_resource_profile.groupResourceProfileId = group_resource_profile_id

    def perform_update(self, serializer):
        grp = serializer.save()
        for removed_compute_resource_preference \
                in grp._removed_compute_resource_preferences:
            self.request.airavata_client.removeGroupComputePrefs(
                self.authz_token,
                removed_compute_resource_preference.computeResourceId,
                removed_compute_resource_preference.groupResourceProfileId)
        for removed_compute_resource_policy \
                in grp._removed_compute_resource_policies:
            self.request.airavata_client.removeGroupComputeResourcePolicy(
                self.authz_token,
                removed_compute_resource_policy.resourcePolicyId)
        for removed_batch_queue_resource_policy \
                in grp._removed_batch_queue_resource_policies:
            self.request.airavata_client.removeGroupBatchQueueResourcePolicy(
                self.authz_token,
                removed_batch_queue_resource_policy.resourcePolicyId)
        self.request.airavata_client.updateGroupResourceProfile(
            self.authz_token, grp)

    def perform_destroy(self, instance):
        self.request.airavata_client.removeGroupResourceProfile(
            self.authz_token, instance.groupResourceProfileId)


class SharedEntityViewSet(mixins.RetrieveModelMixin,
                          mixins.UpdateModelMixin,
                          GenericAPIBackedViewSet):
    serializer_class = serializers.SharedEntitySerializer
    lookup_field = 'entity_id'

    def get_instance(self, lookup_value):
        users = {}
        # Load accessible users in order of permission precedence: users that
        # have WRITE permission should also have READ
        users.update(self._load_accessible_users(
            lookup_value, ResourcePermissionType.READ))
        users.update(self._load_accessible_users(
            lookup_value, ResourcePermissionType.WRITE))
        owner_ids = self._load_accessible_users(lookup_value,
                                                ResourcePermissionType.OWNER)
        # Assume that there is one and only one owner
        owner_id = list(owner_ids.keys())[0]
        # Remove owner from the users list
        del users[owner_id]
        user_list = []
        for user_id in users:
            user_list.append({'user': self._load_user_profile(user_id),
                              'permissionType': users[user_id]})
        groups = {}
        groups.update(self._load_accessible_groups(
            lookup_value, ResourcePermissionType.READ))
        groups.update(self._load_accessible_groups(
            lookup_value, ResourcePermissionType.WRITE))
        group_list = []
        for group_id in groups:
            group_list.append({'group': self._load_group(group_id),
                               'permissionType': groups[group_id]})
        return {'entityId': lookup_value,
                'userPermissions': user_list,
                'groupPermissions': group_list,
                'owner': self._load_user_profile(owner_id)}

    def _load_accessible_users(self, entity_id, permission_type):
        users = self.request.airavata_client.getAllAccessibleUsers(
            self.authz_token, entity_id, permission_type)
        return {user_id: permission_type for user_id in users}

    def _load_user_profile(self, user_id):
        user_profile_client = self.request.profile_service['user_profile']
        username = user_id[0:user_id.rindex('@')]
        return user_profile_client.getUserProfileById(self.authz_token,
                                                      username,
                                                      settings.GATEWAY_ID)

    def _load_accessible_groups(self, entity_id, permission_type):
        groups = self.request.airavata_client.getAllAccessibleGroups(
            self.authz_token, entity_id, permission_type)
        return {group_id: permission_type for group_id in groups}

    def _load_group(self, group_id):
        group_manager_client = self.request.profile_service['group_manager']
        return group_manager_client.getGroup(self.authz_token, group_id)

    def perform_update(self, serializer):
        shared_entity = serializer.save()
        entity_id = shared_entity['entityId']
        if len(shared_entity['_user_grant_read_permission']) > 0:
            self._share_with_users(
                entity_id, ResourcePermissionType.READ,
                shared_entity['_user_grant_read_permission'])
        if len(shared_entity['_user_grant_write_permission']) > 0:
            self._share_with_users(
                entity_id, ResourcePermissionType.WRITE,
                shared_entity['_user_grant_write_permission'])
        if len(shared_entity['_user_revoke_read_permission']) > 0:
            self._revoke_from_users(
                entity_id, ResourcePermissionType.READ,
                shared_entity['_user_revoke_read_permission'])
        if len(shared_entity['_user_revoke_write_permission']) > 0:
            self._revoke_from_users(
                entity_id, ResourcePermissionType.WRITE,
                shared_entity['_user_revoke_write_permission'])
        if len(shared_entity['_group_grant_read_permission']) > 0:
            self._share_with_groups(
                entity_id, ResourcePermissionType.READ,
                shared_entity['_group_grant_read_permission'])
        if len(shared_entity['_group_grant_write_permission']) > 0:
            self._share_with_groups(
                entity_id, ResourcePermissionType.WRITE,
                shared_entity['_group_grant_write_permission'])
        if len(shared_entity['_group_revoke_read_permission']) > 0:
            self._revoke_from_groups(
                entity_id, ResourcePermissionType.READ,
                shared_entity['_group_revoke_read_permission'])
        if len(shared_entity['_group_revoke_write_permission']) > 0:
            self._revoke_from_groups(
                entity_id, ResourcePermissionType.WRITE,
                shared_entity['_group_revoke_write_permission'])

    def _share_with_users(self, entity_id, permission_type, user_ids):
        self.request.airavata_client.shareResourceWithUsers(
            self.authz_token, entity_id,
            {user_id: permission_type for user_id in user_ids})

    def _revoke_from_users(self, entity_id, permission_type, user_ids):
        self.request.airavata_client.revokeSharingOfResourceFromUsers(
            self.authz_token, entity_id,
            {user_id: permission_type for user_id in user_ids})

    def _share_with_groups(self, entity_id, permission_type, group_ids):
        self.request.airavata_client.shareResourceWithGroups(
            self.authz_token, entity_id,
            {group_id: permission_type for group_id in group_ids})

    def _revoke_from_groups(self, entity_id, permission_type, group_ids):
        self.request.airavata_client.revokeSharingOfResourceFromGroups(
            self.authz_token, entity_id,
            {group_id: permission_type for group_id in group_ids})

    @detail_route(methods=['put'])
    def merge(self, request, entity_id=None):
        # Validate updated sharing settings
        updated = self.get_serializer(data=request.data)
        updated.is_valid(raise_exception=True)
        # Get the existing sharing settings and merge in the updated settings
        existing_instance = self.get_object()
        existing = self.get_serializer(instance=existing_instance)
        merged_data = existing.data
        merged_data['userPermissions'] = existing.data['userPermissions'] + \
            updated.initial_data['userPermissions']
        merged_data['groupPermissions'] = existing.data['groupPermissions'] + \
            updated.initial_data['groupPermissions']
        # Create a merged_serializer from the existing sharing settings and the
        # merged settings. This will calculate all permissions that need to be
        # granted and revoked to go from the exisitng settings to the merged
        # settings.
        merged_serializer = self.get_serializer(
            existing_instance, data=merged_data)
        merged_serializer.is_valid(raise_exception=True)
        self.perform_update(merged_serializer)
        return Response(merged_serializer.data)


class CredentialSummaryViewSet(APIBackedViewSet):
    serializer_class = serializers.CredentialSummarySerializer

    def get_list(self):
        ssh_creds = self.request.airavata_client.getAllCredentialSummaries(
            self.authz_token, SummaryType.SSH)
        pwd_creds = self.request.airavata_client.getAllCredentialSummaries(
            self.authz_token, SummaryType.PASSWD)
        return ssh_creds + pwd_creds

    def get_instance(self, lookup_value):
        return self.request.airavata_client.getCredentialSummary(
            self.authz_token, lookup_value)

    @action(detail=False)
    def ssh(self, request):
        summaries = self.request.airavata_client.getAllCredentialSummaries(
            self.authz_token, SummaryType.SSH
        )
        serializer = self.get_serializer(summaries, many=True)
        return Response(serializer.data)

    @action(detail=False)
    def password(self, request):
        summaries = self.request.airavata_client.getAllCredentialSummaries(
            self.authz_token, SummaryType.PASSWD
        )
        serializer = self.get_serializer(summaries, many=True)
        return Response(serializer.data)

    @action(methods=['post'], detail=False)
    def create_ssh(self, request):
        if 'description' not in request.data:
            raise ParseError("'description' is required in request")
        description = request.data.get('description')
        token_id = self.request.airavata_client.generateAndRegisterSSHKeys(
            request.authz_token, description)
        credential_summary = self.request.airavata_client.getCredentialSummary(
            request.authz_token, token_id)
        serializer = self.get_serializer(credential_summary)
        return Response(serializer.data)

    @action(methods=['post'], detail=False)
    def create_password(self, request):
        if ('username' not in request.data or
            'password' not in request.data or
                'description' not in request.data):
            raise ParseError("'username', 'password' and 'description' "
                             "are all required in request")
        username = request.data.get('username')
        password = request.data.get('password')
        description = request.data.get('description')
        token_id = self.request.airavata_client.registerPwdCredential(
            request.authz_token, username, password, description)
        credential_summary = self.request.airavata_client.getCredentialSummary(
            request.authz_token, token_id)
        serializer = self.get_serializer(credential_summary)
        return Response(serializer.data)

    def perform_destroy(self, instance):
        if instance.type == SummaryType.SSH:
            self.request.airavata_client.deleteSSHPubKey(
                self.authz_token, instance.token)
        elif instance.type == SummaryType.PASSWD:
            self.request.airavata_client.deletePWDCredential(
                self.authz_token, instance.token)


class GatewayResourceProfileViewSet(APIBackedViewSet):
    serializer_class = serializers.GatewayResourceProfileSerializer
    lookup_field = 'gateway_id'

    def get_list(self):
        return self.request.airavata_client.getAllGatewayResourceProfiles(
            self.authz_token)

    def get_instance(self, lookup_value):
        return self.request.airavata_client.getGatewayResourceProfile(
            self.authz_token, lookup_value)

    def perform_create(self, serializer):
        gateway_resource_profile = serializer.save()
        self.request.airavata_client.registerGatewayResourceProfile(
            self.authz_token, gateway_resource_profile)

    def perform_update(self, serializer):
        gateway_resource_profile = serializer.save()
        self.request.airavata_client.updateGatewayResourceProfile(
            self.authz_token,
            gateway_resource_profile.gatewayID,
            gateway_resource_profile)

    def perform_destroy(self, instance):
        self.request.airavata_client.deleteGatewayResourceProfile(
            self.authz_token, instance.gatewayID)


class GetCurrentGatewayResourceProfile(APIView):

    def get(self, request, format=None):
        gateway_resource_profile = \
            request.airavata_client.getGatewayResourceProfile(
                request.authz_token, settings.GATEWAY_ID)
        serializer = serializers.GatewayResourceProfileSerializer(
            gateway_resource_profile, context={'request': request})
        return Response(serializer.data)


class StorageResourceViewSet(mixins.RetrieveModelMixin,
                             GenericAPIBackedViewSet):
    serializer_class = serializers.StorageResourceSerializer
    lookup_field = 'storage_resource_id'

    def get_instance(self, lookup_value, format=None):
        return self.request.airavata_client.getStorageResource(
            self.authz_token, lookup_value)

    @list_route()
    def all_names(self, request, format=None):
        """Return a map of compute resource names keyed by resource id."""
        return Response(
            request.airavata_client.getAllStorageResourceNames(
                request.authz_token))


class StoragePreferenceViewSet(APIBackedViewSet):
    serializer_class = serializers.StoragePreferenceSerializer
    lookup_field = 'storage_resource_id'

    def get_list(self):
        return self.request.airavata_client.getAllGatewayStoragePreferences(
            self.authz_token, settings.GATEWAY_ID)

    def get_instance(self, lookup_value):
        return self.request.airavata_client.getGatewayStoragePreference(
            self.authz_token, settings.GATEWAY_ID, lookup_value)

    def perform_create(self, serializer):
        storage_preference = serializer.save()
        self.request.airavata_client.addGatewayStoragePreference(
            self.authz_token,
            settings.GATEWAY_ID,
            storage_preference.storageResourceId,
            storage_preference)

    def perform_update(self, serializer):
        storage_preference = serializer.save()
        self.request.airavata_client.updateGatewayStoragePreference(
            self.authz_token,
            settings.GATEWAY_ID,
            storage_preference.storageResourceId,
            storage_preference)

    def perform_destroy(self, instance):
        self.request.airavata_client.deleteGatewayStoragePreference(
            self.authz_token, settings.GATEWAY_ID, instance.storageResourceId)


class ParserViewSet(mixins.CreateModelMixin,
                    mixins.RetrieveModelMixin,
                    mixins.UpdateModelMixin,
                    mixins.ListModelMixin,
                    GenericAPIBackedViewSet):
    serializer_class = serializers.ParserSerializer
    lookup_field = 'parser_id'

    def get_list(self):
        return self.request.airavata_client.listAllParsers(self.authz_token, settings.GATEWAY_ID)

    def get_instance(self, lookup_value):
        return self.request.airavata_client.getParser(
            self.authz_token, lookup_value, settings.GATEWAY_ID)

    def perform_create(self, serializer):
        parser = serializer.save()
        self.request.airavata_client.saveParser(self.authz_token, parser)

    def perform_update(self, serializer):
        parser = serializer.save()
        self.request.airavata_client.saveParser(self.authz_token, parser)


class WorkspacePreferencesView(APIView):
    serializer_class = serializers.WorkspacePreferencesSerializer

    def get(self, request, format=None):
        helper = helpers.WorkspacePreferencesHelper()
        workspace_preferences = helper.get(request)
        serializer = self.serializer_class(
            workspace_preferences, context={'request': request})
        return Response(serializer.data)<|MERGE_RESOLUTION|>--- conflicted
+++ resolved
@@ -40,14 +40,8 @@
     GenericAPIBackedViewSet
 )
 
-<<<<<<< HEAD
 from . import datastore, helpers, models, serializers, thrift_utils
 from django_airavata.apps.workspace.models import User_Files
-=======
-from django_airavata.apps.workspace.models import User_Files
-
-from . import datastore, serializers, thrift_utils
->>>>>>> 28bec40b
 
 READ_PERMISSION_TYPE = '{}:READ'
 
